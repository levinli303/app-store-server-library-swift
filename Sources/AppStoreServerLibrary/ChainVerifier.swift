--- conflicted
+++ resolved
@@ -147,8 +147,7 @@
 }
 
 final class Requester: OCSPRequester {
-<<<<<<< HEAD
-    func query(request: [UInt8], uri: String) async throws -> [UInt8] {
+    func query(request: [UInt8], uri: String) async throws -> X509.OCSPRequesterQueryResult {
         let httpClient = HTTPClient()
         defer {
             try? httpClient.syncShutdown()
@@ -162,37 +161,7 @@
         guard let data = body.readData(length: body.readableBytes) else {
             throw OCSPFetchError()
         }
-        return [UInt8](data)
-=======
-    func query(request: [UInt8], uri: String) async -> X509.OCSPRequesterQueryResult {
-        let url = URL(string: uri)!
-        var urlRequest = URLRequest(url: url)
-        urlRequest.httpMethod = "POST"
-        urlRequest.setValue("application/ocsp-request", forHTTPHeaderField: "Content-Type")
-        urlRequest.httpBody = Foundation.Data(request)
-        
-        do {
-            let data: Foundation.Data = try await withCheckedThrowingContinuation() { c in
-                let urlSessionDataTask = URLSession.shared.dataTask(with: urlRequest) {data, response, error in
-                    if let e = error {
-                        c.resume(throwing: e)
-                        return
-                    }
-                    guard let unwrappedData = data else {
-                        c.resume(throwing: OCSPFetchError())
-                        return
-                    }
-                    c.resume(returning: unwrappedData)
-                }
-                urlSessionDataTask.resume()
-            }
-            
-            return .response([UInt8](data))
-        }
-        catch {
-            return .terminalError(error)
-        }
->>>>>>> 82c3f96c
+        return .response([UInt8](data))
     }
     
     private struct OCSPFetchError: Error {}
